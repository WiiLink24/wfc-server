--- conflicted
+++ resolved
@@ -61,13 +61,9 @@
 	}
 
 	config.AllowDefaultDolphinKeys = true
-<<<<<<< HEAD
-	config.ServerName = "PGN"
-=======
 	config.AllowMultipleDeviceIDs = "never"
 	config.AllowConnectWithoutDeviceID = false
-	config.ServerName = "WiiLink"
->>>>>>> f1741b07
+	config.ServerName = "PGN"
 
 	err = xml.Unmarshal(data, &config)
 	if err != nil {
